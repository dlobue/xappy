--- conflicted
+++ resolved
@@ -15,7 +15,7 @@
 # You should have received a copy of the GNU General Public License along
 # with this program; if not, write to the Free Software Foundation, Inc.,
 # 51 Franklin Street, Fifth Floor, Boston, MA 02110-1301 USA.
-r"""fieldactions.py: Definitions and implementations of field actions.
+"""fieldactions.py: Definitions and implementations of field actions.
 
 """
 __docformat__ = "restructuredtext en"
@@ -605,7 +605,6 @@
                     raise errors.IndexerError("Field %r is already marked for "
                                                "sorting, with a different "
                                                "sort type" % self._fieldname)
-
         if 'prefix' in info[3]:
             field_mappings.add_prefix(self._fieldname)
 
@@ -718,18 +717,18 @@
         return iter(self.actions)
 
 
-<<<<<<< HEAD
     def normalise_colour_frequencies(self, fields_or_groups):
         """Modify all the weights specified for a field with the
         COLOUR action so that they sum to 1000.
 
         """
-        colour_vals = collections.defaultdict(int)
+        colour_vals = {}
         
         def get_fields(field_or_group):
-            return (field_or_group.fields 
-                    if isinstance(field_or_group, fields.FieldGroup)
-                    else [field_or_group])
+            if isinstance(field_or_group, fields.FieldGroup):
+                return field_or_group.fields
+            else:
+                return [field_or_group]
 
         # loop once to find the total frequency for each colour field
         for field_or_group in fields_or_groups:
@@ -740,7 +739,8 @@
                 except KeyError:
                     continue
                 if FieldActions.COLOUR in actions._actions:
-                    colour_vals[field.name] += field.weight
+                    colour_vals[field.name] = \
+                        colour_vals.get(field.name, 0) + field.weight
 
         # loop again to scale each frequency so that they sum to 1000
         for field_or_group in fields_or_groups:
@@ -752,59 +752,6 @@
                     field.weight = int(proportion * 
                                        xapian.ColourWeight.colour_sum)
 
-=======
-    def normalise_colour_frequencies(self, docfields):
-        """Modify all the colour frequencies specified for a field with the
-        COLOUR action so that they sum to 1000.
-
-        """
-        colour_vals = {}
-
-        # loop once to find the total frequency for each colour field
-        for field_or_group in docfields:
-            if isinstance(field_or_group, fields.FieldGroup):
-                for field in field_or_group.fields:
-                    try:
-                        actions = self.actions[field.name]
-                    except KeyError:
-                        continue
-                    if FieldActions.COLOUR in actions._actions:
-                        for val in field.value:
-                            col, freq = val
-                            colour_vals[field.name] = \
-                                colour_vals.get(field.name, 0) + freq
-                continue
-            try:
-                actions = self.actions[field_or_group.name]
-            except KeyError:
-                continue
-            if FieldActions.COLOUR in actions._actions:
-                for val in field_or_group.value:
-                    col, freq = val
-                    colour_vals[field_or_group.name] = \
-                        colour_vals.get(field_or_group.name, 0) + freq
-
-        # loop again to scale each frequency so that they sum to 1000
-        for field_or_group in docfields:
-            if isinstance(field_or_group, fields.FieldGroup):
-                for field in field_or_group.fields:
-                    if field.name in colour_vals:
-                        newval = []
-                        for val in field.value:
-                            col, freq = val
-                            proportion = float(freq)/ float(colour_vals[field.name])
-                            newval.append((col, int(proportion * xapian.ColourWeight.colour_sum)))
-                        field.value = newval
-                continue
-
-            if field_or_group.name in colour_vals:
-                newval = []
-                for val in field_or_group.value:
-                    col, freq = val
-                    proportion = float(freq)/ float(colour_vals[field_or_group.name])
-                    newval.append((col, int(proportion * xapian.ColourWeight.colour_sum)))
-                field_or_group.value = newval
->>>>>>> c6479777
 
     def perform(self, result, document, context, store_only=False):
         self.normalise_colour_frequencies(document.fields)
