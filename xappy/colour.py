--- conflicted
+++ resolved
@@ -107,8 +107,8 @@
     """
     return math.sqrt(sum(map(lambda x, y: (x - y) * (x - y), c1, c2)))
 
-<<<<<<< HEAD
-max_distance = pow(sum(pow(x[1]-x[0], 2) for x in lab_ranges), 0.5)
+max_distance = cartesian_distance([x[0] for x in lab_ranges],
+                                  [x[1] for x in lab_ranges])
 
 def compute_steps(count):
     """ Compute the size of a single bucket for the given `count`.
@@ -116,10 +116,6 @@
     """
     return ( (float(r[1]) - float(r[0])) / float(count) for
              r in lab_ranges)
-=======
-max_distance = cartesian_distance([x[0] for x in lab_ranges],
-                                  [x[1] for x in lab_ranges])
->>>>>>> c6479777
 
 step_size_cache = {}
 def step_sizes(step_count):
@@ -129,8 +125,7 @@
     try:
         return step_size_cache[step_count]
     except KeyError:
-        sizes = tuple(map((lambda x: (x[1] - x[0]) / float(step_count)),
-                          lab_ranges))
+        sizes = tuple(compute_steps(step_count))
         step_size_cache[step_count] = sizes
         return sizes
 
@@ -411,11 +406,7 @@
 
     """
     weights = collections.defaultdict(float)
-<<<<<<< HEAD
     for colour_name, rgb in rgb_data.iteritems():
-=======
-    for colour_name, rgb in rgb_data:
->>>>>>> c6479777
         count = text.count(colour_name)
         spread = colour_spreads[colour_name]
         terms_and_weights([(rgb, count, spread)], step_count, weights)
